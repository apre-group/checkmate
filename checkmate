#!/usr/bin/env python3

# allow type annotations for the current class
# minimum version: 3.7, will be default in future
from __future__ import annotations

from abc import ABCMeta, abstractmethod
from argparse import ArgumentParser
import itertools
import json
import logging
import sys
from typing import Any, Dict, List, Set, Tuple, Union
import z3

from auxfunz3 import Real, Boolean, negation, conjunction, disjunction, implication, minimize, simplify_boolean
from utility import Utility, ZERO
from trees import Tree, Leaf, Branch, Input


class StrategySolver(metaclass=ABCMeta):
    """
    base class for generating strategies from constraints

    subclasses override a few functions and use provided methods
    to implement e.g. weak immunity
    """
    input: Input
    _solver: z3.Solver
    _pair2label: Dict[Tuple[Real, Real], z3.FuncDeclRef]
    # note extra boolean to partition comparisons into real/infinitesimal
    _label2pair: Dict[z3.FuncDeclRef, Tuple[Real, Real, bool]]
    _action_variables: Dict[z3.FuncDeclRef, Tuple[List[str], str]]
    _utility_variables: Set[Real]
    _generated_preconditions: Set[z3.BoolRef]

    @abstractmethod
    def _property_initial_constraints(self) -> List[Boolean]:
        pass

    @abstractmethod
    def _property_constraint_implementation(self) -> Boolean:
        pass

    def __init__(self, input: Input, checked_history: List[str]):
        """create a solver for a certain input and checked history"""
        self.input = input
        self.checked_history = checked_history
        self._solver = z3.Solver()
        self._solver.set("unsat_core", True)
        self._solver.set("core.minimize", True)
        # maintain a bijection from (left, right) expression pairs and Z3 labels
        self._pair2label = {}
        self._label2pair = {}
        self._subtree2label = {}
        self._label2subtree = {}
        # mapping from action variables to (history, action) pairs
        self._action_variables = {}
        # the set of utility variables so that we exclude them from case splits
        self._utility_variables = set()
        # the set of generated preconditions in case the game is not secure per se
        self._generated_preconditions = set()

        self._generate_counterexamples = False
<<<<<<< HEAD
        self._old_counterexamples = []
=======
>>>>>>> a1bf66ff

        self._add_action_constraints([], input.tree)
        self._add_history_constraints(self.checked_history)

<<<<<<< HEAD
    def solve(self, output: bool, generate_preconditions: bool, generate_counterexamples: bool, old_counterexamples=None) -> Dict[str, Any]:
=======
    def solve(self, output: bool, generate_preconditions: bool, generate_counterexamples: bool) -> Dict[str, Any]:
>>>>>>> a1bf66ff
        """
        the main solving routine

        if `not output` or we failed to find a solution, return empty list
        otherwise, returns a solution to report later
        """
        self._generate_counterexamples = generate_counterexamples
<<<<<<< HEAD
        if old_counterexamples is None:
            self._old_counterexamples = []
        else:
            self._old_counterexamples = old_counterexamples[:]
=======
>>>>>>> a1bf66ff
        result = {"generated_preconditions": list(self._generated_preconditions),
                  "counterexamples": [],
                  "cases": []}
        # a solver that manages case splits, AVATAR style
        case_solver = z3.Solver()
        # it should know about initial constraints for the property we're trying
        for constraint in itertools.chain(
                self.input.initial_constraints,
                self._generated_preconditions,
                self._property_initial_constraints()
        ):
            case_solver.add(constraint)

        # there is no point in comparing e.g. p_A > epsilon
        # therefore, partition case splits into real and infinitesimal parts
        reals = set()
        infinitesimals = set()

        while case_solver.check() == z3.sat:
            # an assignment of variables to concrete real values
            model = case_solver.model()

            # we can use this model to decide whether
            # left > right, left = right or left < right
            def split(left, right):
                if model.evaluate(left > right, True):
                    return left > right
                elif model.evaluate(left == right, True):
                    return left == right
                else:
                    return right > left

            # the current case is the conjunction of all known expression comparisons
            case = [
                split(left, right)
                for left, right in itertools.chain(
                    itertools.combinations(reals, 2),
                    itertools.combinations(infinitesimals, 2)
                )
                # no point in providing e.g. 2.0 > 1.0
                if type(left) != float or type(right) != float
            ]
            logging.info(f"current case assumes {case}")

            if self._solver.check(self._property_constraint(case)) == z3.sat:
                logging.info("case solved")
                if output:
                    result["cases"].append(self._extract_strategy(case))

                # we solved this case, now add a conflict to move on
                case_solver.add(disjunction(*(
                    negation(spl) for spl in case
                )))
            else:
                # we need to compare more expressions
                logging.info("no solution, trying case split")

                # track whether we actually found any more
                new_expression = False
                counterexamples = []
                for item in self._solver.unsat_core():
                    # sometimes solver generates garbage for some reason, exclude it
                    if isinstance(item, z3.BoolRef) and z3.is_app(item):
                        label = item.decl()

                        if label in self._label2pair:
                            # `left op right` was in an unsat core
                            left, right, real = self._label2pair[label]
                            # partition reals/infinitesimals
                            add_to = reals if real else infinitesimals

                            for x in (left, right):
                                # exclude utility variables
                                if x in self._utility_variables:
                                    continue
                                # found one we didn't know about yet
                                if x not in add_to:
                                    logging.info(f"new expression: {x}")
                                    add_to.add(x)
                                    new_expression = True

                        if self._generate_counterexamples and label in self._label2subtree:
<<<<<<< HEAD
                            counterexamples.append(self._label2subtree[label])
=======
                            counterexamples.append(
                                _parse_counterexample(self.checked_history, self._label2subtree[label]))
>>>>>>> a1bf66ff

                # we saturated, give up
                if not new_expression:
                    logging.error("no more splits, failed")

                    optimizer = z3.Solver()
                    for constraint in itertools.chain(
                            self.input.initial_constraints,
                            self._generated_preconditions,
                            self._property_initial_constraints()
                    ):
                        optimizer.add(constraint)
                    minimized = list(minimize(optimizer, set(case)))

                    logging.error(f"here is a case I cannot solve: {minimized}")

                    if self._generate_counterexamples:
<<<<<<< HEAD
                        logging.info(f"counterexamples: {counterexamples}")
                        logging.info(f"old counterexamples: {self._old_counterexamples}")
                        self._old_counterexamples.extend(counterexamples)
                        logging.info(
                            "restarting with a set of old counterexamples"
                        )
                        return self.solve(output, generate_preconditions, generate_counterexamples, self._old_counterexamples)
=======
                        for ce in counterexamples:
                            players = ce["players"]
                            deviation_at = ce["deviation_at"]
                            new_terminal_history = ce["new_terminal_history"]
                            loser = 'group' if isinstance(players, List) else 'player'
                            logging.info(
                                f"counterexample: property not fulfilled for {loser} {players} "
                                f"if players deviate at history {deviation_at}, "
                                f"resulting in history {new_terminal_history}")
>>>>>>> a1bf66ff

                    if not generate_preconditions:
                        return {
                            "generated_preconditions": list(self._generated_preconditions),
                            "counterexamples": counterexamples,
                            "cases": []
                        }
                    else:
                        if len(minimized) == 0:
                            logging.info(
                                "failed case is implied by preconditions."
                            )
                            return {
                                "generated_preconditions": list(self._generated_preconditions),
                                "counterexamples": counterexamples,
                                "cases": []
                            }
                        self._generated_preconditions.add(disjunction(*(
                            simplify_boolean(negation(constr)) for constr in minimized
                        )))
                        logging.info(
                            f"here are the generated preconditions: {self._generated_preconditions}"
                        )
                        logging.info(
                            "restarting with a generated set of preconditions"
                        )
                        return self.solve(output, generate_preconditions, generate_counterexamples)

        # there are no more possible models, i.e. no more cases to be discharged
        logging.info("no more cases, done")
        return result

    def _add_action_constraints(self, history: List[str], tree: Tree):
        """exactly one action must be taken at this subtree"""
        if isinstance(tree, Leaf):
            return

        assert isinstance(tree, Branch)
        actions = [
            self._action_variable(history, action)
            for action in tree.actions
        ]
        self._solver.add(disjunction(*actions))
        for (left, right) in itertools.combinations(actions, 2):
            self._solver.add(disjunction(negation(left), negation(right)))

        for action, tree in tree.actions.items():
            self._add_action_constraints(history + [action], tree)

    def _add_history_constraints(self, checked_history: List[str]):
        """we only care about this history"""
        for i in range(len(checked_history)):
            self._solver.add(self._action_variable(
                checked_history[:i], checked_history[i]
            ))

    def _property_constraint(self, case: List[Boolean]) -> z3.BoolRef:
        """
        create a universally-quantified constraint for a given property of the form
        ```
        forall <input constants>.
            <initial constraints> &&
            self._property_initial_constraints() &&
            <case split> => self._property_constraint_implementation()
        ```
        """
        constraint = self._property_constraint_implementation()
        return self._quantify_constants(implication(
            conjunction(
                *self.input.initial_constraints,
                *self._generated_preconditions,
                *self._property_initial_constraints(),
                *case
            ),
            constraint
        ))

    def _quantify_constants(self, constraint: z3.BoolRef) -> z3.BoolRef:
        """quantify `constraint` with the input constants"""
        if len(self.input.constants) == 0:
            return constraint

        return z3.ForAll(
            [z3.Real(constant) for constant in self.input.constants],
            constraint
        )

    def _action_variable(self, history: List[str], action: str) -> z3.BoolRef:
        """the variable representing taking `action` after `history`"""
        tag = ';'.join(history)
        func = z3.Function(f'a[{tag}][{action}]', z3.BoolSort())
        self._action_variables[func] = (history, action)
        variable = func()
        assert isinstance(variable, z3.BoolRef)
        return variable

    def _label(
            self,
            left: Real,
            right: Real,
            real: bool
    ) -> z3.BoolRef:
        """label comparisons for unsat cores"""
        label = self._pair2label.get((left, right))
        if label is None:
            label = z3.Function(f'l[{left}][{right}]', z3.BoolSort())
            self._pair2label[(left, right)] = label
            # store whether the comparison is real-valued for partition later
            self._label2pair[label] = (left, right, real)
            # also assert them here
            expr = label()
            self._solver.assert_and_track(expr, expr)
        else:
            expr = label()

        assert isinstance(expr, z3.BoolRef)
        return expr

    def _subtree_label(
            self,
            players: str,
            subtree_history: List[str]
    ) -> z3.BoolRef:
<<<<<<< HEAD
        history_str = '[' + ','.join(subtree_history) + ']'
=======
        history_str = ','.join(subtree_history)
>>>>>>> a1bf66ff
        label = self._subtree2label.get((players, history_str))
        if label is None:
            label = z3.Function(f'ce[{players}][{history_str}]', z3.BoolSort())
            self._subtree2label[(players, history_str)] = label
            self._label2subtree[label] = (players, history_str)
            expr = label()
<<<<<<< HEAD
            if (players, history_str) not in self._old_counterexamples:
                self._solver.assert_and_track(expr, expr)
=======
            self._solver.assert_and_track(expr, expr)
>>>>>>> a1bf66ff
        else:
            expr = label()

        assert isinstance(expr, z3.BoolRef)
        return expr

    def _extract_strategy(self, case: List[z3.BoolRef]) -> Dict[str, Any]:
        """Extracting strategies from the solver for the current case split."""
        strategy = {}
        model = self._solver.model()
        for name in model:
            # Only take action variables for strategies
            if isinstance(name, z3.FuncDeclRef) and name in self._action_variables and model[name]:
                history, action = self._action_variables[name]
                strategy[';'.join(history)] = action

        return {
            "case": [repr(c) for c in case],
            "strategy": strategy
        }


class WeakImmuneStrategySolver(StrategySolver):
    """solver for weak immunity"""

    def _property_initial_constraints(self) -> List[Boolean]:
        return self.input.weak_immunity_constraints

    def _property_constraint_implementation(self) -> z3.BoolRef:
        constraints = []
        for player in self.input.players:
            self._collect_weak_immunity_constraints(
                constraints, player, [], [], self.input.tree
            )
        return conjunction(*constraints)

    def _collect_weak_immunity_constraints(
            self,
            constraints: List[z3.BoolRef],
            player: str,
            player_decisions: List[z3.BoolRef],
            history: List[str],
            tree: Tree
    ):
        # if the player makes player_decisions, then its utility should be more than 0.
        if isinstance(tree, Leaf):
            impl = implication(
                conjunction(*player_decisions),
                Utility.__ge__(tree.utilities[player], ZERO, self._label)
            )
            constraints.append(
                implication(self._subtree_label(player, history), impl) if self._generate_counterexamples else impl)
            return

        # walk the tree and collect player's decisions
        assert isinstance(tree, Branch)
        player_decision = tree.player == player
        for action, child in tree.actions.items():
            action_variable = [self._action_variable(history, action)] \
                if player_decision \
                else []
            self._collect_weak_immunity_constraints(
                constraints,
                player,
                player_decisions + action_variable,
                history + [action],
                child
            )


class CollusionResilienceStrategySolver(StrategySolver):
    """solver for collusion resilience"""

    def _property_initial_constraints(self) -> List[Boolean]:
        return self.input.collusion_resilience_constraints

    def _property_constraint_implementation(self) -> z3.BoolRef:
        utilities_of_checked_history = self.input.tree.get_utility_of_terminal_history(
            self.checked_history
        )

        constraints = []
        for group_size in range(1, len(self.input.players)):
            for colluding_group in itertools.combinations(self.input.players, group_size):
                old_utility = sum((
                    utilities_of_checked_history[player]
                    for player in colluding_group
                ), start=ZERO)
                self._collect_collusion_resilience_constraints(
                    constraints,
                    old_utility,
                    colluding_group,
                    [],
                    [],
                    self.input.tree
                )

        return conjunction(*constraints)

    def _collect_collusion_resilience_constraints(
            self,
            constraints: List[z3.BoolRef],
            old_utility: Utility,
            colluding_group: Tuple[str],
            nongroup_decisions: List[z3.BoolRef],
            history: List[str],
            tree: Tree
    ):
        # the colluding group should not benefit.
        # players that are not in the colluding group have their strategy "fixed"
        # that is the strategy we are trying to find (so nongroup_decisions is antecedens)
        if isinstance(tree, Leaf):
            colluding_utility = sum((
                tree.utilities[player]
                for player in colluding_group
            ), start=ZERO)
            impl = implication(
                conjunction(*nongroup_decisions),
                Utility.__ge__(old_utility, colluding_utility, self._label)
            )
            constraints.append(implication(self._subtree_label(','.join(colluding_group), history),
                                           impl) if self._generate_counterexamples else impl)
            return

        assert isinstance(tree, Branch)
        group_decision = tree.player in colluding_group
        for action, child in tree.actions.items():
            action_variable = [] \
                if group_decision \
                else [self._action_variable(history, action)]
            self._collect_collusion_resilience_constraints(
                constraints,
                old_utility,
                colluding_group,
                nongroup_decisions + action_variable,
                history + [action],
                child
            )


class PracticalityStrategySolver(StrategySolver):
    """solver for practicality"""

    def _property_initial_constraints(self) -> List[Boolean]:
        return self.input.practicality_constraints

    def _property_constraint_implementation(self) -> z3.BoolRef:
        constraints = []
        self._practicality_constraints(constraints, [], self.input.tree)
        return conjunction(*constraints)

    def _utility_variable(self, starting_from: List[str], player: str) -> Utility:
        """create real/infinitesimal variables to represent a utility"""
        # utility varible belongs to a subtree. We tag which subtree by the history where we strat from.
        tag = ''.join(starting_from)
        utility = Utility(
            z3.Real(f'ur[{tag}][{player}]'),
            z3.Real(f'ui[{tag}][{player}]')
        )
        self._utility_variables.update((utility.real, utility.inf))
        return utility

    def _define_utility_variable(
            self,
            constraints: List[z3.BoolRef],
            starting_from: List[str],
            player: str,
            tree: Tree
    ) -> Utility:
        """
        define a utility variable for a player starting at a subtree

        a new variable is registered and constraints are added to `constraints`
        """
        variable = self._utility_variable(starting_from, player)
        self._add_utility_constraints(
            constraints,
            variable,
            player,
            starting_from,
            [],
            tree
        )
        return variable

    def _add_utility_constraints(
            self,
            constraints: List[z3.BoolRef],
            variable: Utility,
            player: str,
            history: List[str],
            decisions: List[z3.BoolRef],
            tree: Tree
    ):
        """add constraints to give the semantics of a utility variable"""
        if isinstance(tree, Leaf):
            utility = tree.utilities[player]
            # if we take `decisions` to a leaf, the utility variable has a known value
            constraints.append(implication(
                conjunction(*decisions),
                Utility.__eq__(variable, utility, self._label)
            ))
            return

        assert isinstance(tree, Branch)
        for action, child in tree.actions.items():
            self._add_utility_constraints(
                constraints,
                variable,
                player,
                history + [action],
                decisions + [self._action_variable(history, action)],
                child
            )

    def _practicality_constraints(
            self,
            constraints: List[z3.BoolRef],
            history: List[str],
            tree: Tree
    ):
        """
        adds the practicality constraints to the list constraints.
        tree is the current subtree.
        history is how we got to the subtree.
        """
        if isinstance(tree, Leaf):
            return

        assert isinstance(tree, Branch)
        utility_constraints = []
        utility_variables = {
            player: self._define_utility_variable(
                utility_constraints,
                history,
                player,
                tree
            )
            for player in input.players
        }

        nash_constraints = []
        for player in self.input.players:
            self._nash_constraints(
                nash_constraints,
                utility_variables[player],
                player,
                history,
                [],
                tree
            )

        constraints.append(z3.ForAll(
            [
                var
                for value in utility_variables.values()
                for var in (value.real, value.inf)
            ],
            implication(
                conjunction(*utility_constraints),
                conjunction(*nash_constraints)
            )
        ))

        for action, child in tree.actions.items():
            self._practicality_constraints(
                constraints,
                history + [action],
                child
            )

    def _nash_constraints(
            self,
            constraints: List[z3.BoolRef],
            old_utility: Utility,
            player: str,
            history: List[str],
            nonplayer_decisions: List[z3.BoolRef],
            tree: Tree
    ):
        # player should not benefit from deviating in this subtree.
        if isinstance(tree, Leaf):
            deviating_utility = tree.utilities[player]
            impl = implication(
                conjunction(*nonplayer_decisions),
                Utility.__ge__(old_utility, deviating_utility, self._label)
            )
            constraints.append(
                implication(self._subtree_label(player, history), impl) if self._generate_counterexamples else impl)
            return

        # all the other players have the strategy fixed (nonplayer_decisions)
        # we collect these decisions for implication above at the Leaf case
        assert isinstance(tree, Branch)
        player_decision = player == tree.player
        for action, child in tree.actions.items():
            action_variable = [] \
                if player_decision \
                else [self._action_variable(history, action)]
            self._nash_constraints(
                constraints,
                old_utility,
                player,
                history + [action],
                nonplayer_decisions + action_variable,
                child
            )


def _parse_counterexample(checked_history: List[str], counterexample_label: Tuple[str, str]) -> \
        Dict[str, Union[str, List[str]]]:
    players = counterexample_label[0]
    history = counterexample_label[1].split(',')
    deviation_at = []

    for index in range(0, len(history)):
        if checked_history[index] == history[index]:
            deviation_at.append(history[index])
        else:
            break

    if ',' in players:
        players = players.split(',')

    return {"players": players, "deviation_at": deviation_at, "new_terminal_history": history}


if __name__ == '__main__':
    # set a signal handler so that console interrupts behave as expected
    # this only partially works as Z3 does not like to be interrupted
    from signal import SIGINT, signal
    from sys import exit


    def interrupted(*_):
        z3.main_ctx().interrupt()
        print('exit')
        exit(0)


    signal(SIGINT, interrupted)

    logging.basicConfig(
        level=logging.INFO,
        format='[%(levelname)s] %(message)s'
    )
    parser = ArgumentParser(
        description="check game-theoretic security properties of off-chain protocols"
    )
    parser.add_argument(
        'PATH',
        type=str,
        help="path to input file"
    )
    parser.add_argument(
        '--output-strategies',
        action='store_true',
        help="print strategies as JSON"
    )
    parser.add_argument(
        '--generate-preconditions',
        action='store_true',
        help="generate preconditions if a case fails"
    )
    parser.add_argument(
        '--generate-counterexamples',
        action='store_true',
        help="generate counterexamples if a case fails"
    )
    args = parser.parse_args()
    output = args.output_strategies
    generate_preconditions = args.generate_preconditions
    generate_counterexamples = args.generate_counterexamples
    input = Input(args.PATH)
    logging.info(
        f"input OK, checking {len(input.honest_histories)} histories..."
    )

    strategies = []
    for honest_history in input.honest_histories:
        result: Dict[str, Any] = {"history": honest_history}
        logging.info(f"history {honest_history}")

        logging.info("checking weak immunity")
        result["weak_immunity"] = WeakImmuneStrategySolver(
            input,
            honest_history
        ).solve(True, generate_preconditions, generate_counterexamples)

        logging.info("checking collusion resilience")
        result["collusion_resilience"] = CollusionResilienceStrategySolver(
            input,
            honest_history
        ).solve(True, generate_preconditions, generate_counterexamples)

        logging.info("checking practicality")
        result["practicality"] = PracticalityStrategySolver(
            input,
            honest_history
        ).solve(True, generate_preconditions, generate_counterexamples)

        strategies.append(result)

    # nice summary of the check
    logging.info("####### Summary: ######")
    for hh in strategies:
        logging.info(f"Honest history {hh['history']}")
        for pr in ["weak_immunity", "collusion_resilience", "practicality"]:
            strats = hh[pr]["cases"]
            gen_precond = hh[pr]["generated_preconditions"]
            if len(strats) == 0:
                logging.info(f"-- doesn't have {pr.replace('_', ' ')}")
            elif len(strats) == 1:
                if len(gen_precond) == 0:
                    logging.info(
                        f"-- has {pr.replace('_', ' ')} (one strategy)"
                    )
                else:
                    logging.info(
                        f"-- has {pr.replace('_', ' ')} if {gen_precond} (one strategy)"
                    )
            else:
                if len(gen_precond) == 0:
                    logging.info(
                        f"-- has {pr.replace('_', ' ')} with different strategies for cases"
                    )
                else:
                    logging.info(
                        f"-- has {pr.replace('_', ' ')} if {gen_precond} with different strategies for cases"
                    )
                for i, c in enumerate(strats):
                    logging.info(f"---- case {i}: {c['case']}")

    if output:
        for hh in strategies:
            for pr in ["weak_immunity", "collusion_resilience", "practicality"]:
                gen_precond = hh[pr]["generated_preconditions"]
                hh[pr]["generated_preconditions"] = [
                    str(precond) for precond in gen_precond
                ]
                counterexamples = hh[pr]["counterexamples"]
<<<<<<< HEAD
                hh[pr]["counterexamples"] = [
                    {"player": player, "history": history.split(',')} for player, history in counterexamples
                ]
=======
>>>>>>> a1bf66ff
        json.dump({"strategies": strategies}, fp=sys.stdout, indent=4)<|MERGE_RESOLUTION|>--- conflicted
+++ resolved
@@ -62,19 +62,12 @@
         self._generated_preconditions = set()
 
         self._generate_counterexamples = False
-<<<<<<< HEAD
         self._old_counterexamples = []
-=======
->>>>>>> a1bf66ff
 
         self._add_action_constraints([], input.tree)
         self._add_history_constraints(self.checked_history)
 
-<<<<<<< HEAD
     def solve(self, output: bool, generate_preconditions: bool, generate_counterexamples: bool, old_counterexamples=None) -> Dict[str, Any]:
-=======
-    def solve(self, output: bool, generate_preconditions: bool, generate_counterexamples: bool) -> Dict[str, Any]:
->>>>>>> a1bf66ff
         """
         the main solving routine
 
@@ -82,13 +75,10 @@
         otherwise, returns a solution to report later
         """
         self._generate_counterexamples = generate_counterexamples
-<<<<<<< HEAD
         if old_counterexamples is None:
             self._old_counterexamples = []
         else:
             self._old_counterexamples = old_counterexamples[:]
-=======
->>>>>>> a1bf66ff
         result = {"generated_preconditions": list(self._generated_preconditions),
                   "counterexamples": [],
                   "cases": []}
@@ -171,12 +161,8 @@
                                     new_expression = True
 
                         if self._generate_counterexamples and label in self._label2subtree:
-<<<<<<< HEAD
-                            counterexamples.append(self._label2subtree[label])
-=======
                             counterexamples.append(
                                 _parse_counterexample(self.checked_history, self._label2subtree[label]))
->>>>>>> a1bf66ff
 
                 # we saturated, give up
                 if not new_expression:
@@ -194,15 +180,6 @@
                     logging.error(f"here is a case I cannot solve: {minimized}")
 
                     if self._generate_counterexamples:
-<<<<<<< HEAD
-                        logging.info(f"counterexamples: {counterexamples}")
-                        logging.info(f"old counterexamples: {self._old_counterexamples}")
-                        self._old_counterexamples.extend(counterexamples)
-                        logging.info(
-                            "restarting with a set of old counterexamples"
-                        )
-                        return self.solve(output, generate_preconditions, generate_counterexamples, self._old_counterexamples)
-=======
                         for ce in counterexamples:
                             players = ce["players"]
                             deviation_at = ce["deviation_at"]
@@ -212,7 +189,12 @@
                                 f"counterexample: property not fulfilled for {loser} {players} "
                                 f"if players deviate at history {deviation_at}, "
                                 f"resulting in history {new_terminal_history}")
->>>>>>> a1bf66ff
+                        logging.info(f"old counterexamples: {self._old_counterexamples}")
+                        self._old_counterexamples.extend(counterexamples)
+                        logging.info(
+                            "restarting with a set of old counterexamples"
+                        )
+                        return self.solve(output, generate_preconditions, generate_counterexamples, self._old_counterexamples)
 
                     if not generate_preconditions:
                         return {
@@ -336,23 +318,15 @@
             players: str,
             subtree_history: List[str]
     ) -> z3.BoolRef:
-<<<<<<< HEAD
-        history_str = '[' + ','.join(subtree_history) + ']'
-=======
         history_str = ','.join(subtree_history)
->>>>>>> a1bf66ff
         label = self._subtree2label.get((players, history_str))
         if label is None:
             label = z3.Function(f'ce[{players}][{history_str}]', z3.BoolSort())
             self._subtree2label[(players, history_str)] = label
             self._label2subtree[label] = (players, history_str)
             expr = label()
-<<<<<<< HEAD
             if (players, history_str) not in self._old_counterexamples:
                 self._solver.assert_and_track(expr, expr)
-=======
-            self._solver.assert_and_track(expr, expr)
->>>>>>> a1bf66ff
         else:
             expr = label()
 
@@ -794,10 +768,4 @@
                     str(precond) for precond in gen_precond
                 ]
                 counterexamples = hh[pr]["counterexamples"]
-<<<<<<< HEAD
-                hh[pr]["counterexamples"] = [
-                    {"player": player, "history": history.split(',')} for player, history in counterexamples
-                ]
-=======
->>>>>>> a1bf66ff
         json.dump({"strategies": strategies}, fp=sys.stdout, indent=4)