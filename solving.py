--- conflicted
+++ resolved
@@ -193,23 +193,9 @@
                         self._solver.add(*self._label2pair.keys())
 
                         labels = set(self._label2subtree.keys())
-<<<<<<< HEAD
-                        for core in minimal_unsat_cores(self._solver, labels):
-                            logging.info("counterexample found - property cannot be fulfilled because of:")
-                            for label_expr in core:
-                                # sometimes solver generates garbage for some reason, exclude it
-                                if not isinstance(label_expr, z3.BoolRef) or not z3.is_app(label_expr):
-                                    continue
-
-                                if label_expr in self._label2subtree:
-                                    counterexample = self._extract_counterexample(label_expr)
-                                    logging.info(f"- {counterexample}")
-                                    result.counterexamples.append(counterexample)
-=======
 
                         counterexample = self._generate_counterexamples(core, labels, case, reals, infinitesimals, model)
                         result.counterexamples.append(counterexample)
->>>>>>> 3dbd2f19
 
                         logging.info("no more counterexamples")
 
